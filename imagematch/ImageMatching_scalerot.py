''' imageMatching.py

   Software to optimally match the PSF of one image (a template) to another
   (the image) and then subtract them.

   AUTHOR:  Dan Kelson
   
   10/10/2005:  Added a bit of code to let the user specify masks in the
                header, allowing them to throw out bad stars, ghosts, etc.
   02/21/2006:  We can now input a noise map (using -sig) so that the same
                convolution can be done to an image's noise map.
   03/02/2010:  Added WCS code to allow for easier use.  Now, if both the image
                and template have WCS in their headers, we can take out a lot of
                the logic that had a tendency to fail with different instruments
                and relative rotations.
  02/13/2020:  Ack, 10 years later!  Trying to port this to more common
                modules and python 3
'''
import gc
import time,os
from .fitsutils import qdump, qload
from .VTKHelperFunctions import *  # all start with VTK, so this is okay :)
from .ReadSex import readsex
from photutils import detect_threshold,detect_sources,Background2D
from photutils import MedianBackground, detect_threshold
from photutils import source_properties
from photutils.utils import calc_total_error
from astropy.convolution import Gaussian2DKernel
from astropy.io import fits as FITS
from astropy.io import ascii
import numpy.fft as fft
import numpy as np
from .GaussianBG import GaussianBG
from .basis import abasis,mbasis,svdfit
from .npextras import bwt, divz, between
from .fitsutils import qdump
from numpy import linalg
from scipy.ndimage import map_coordinates
import sys
debug = 1
try:
   from . import Picker
   from matplotlib import pyplot as plt
   from matplotlib import rcParams
   from astropy.visualization import simple_norm
except:
   Picker = None
   plt = None
try:
   from astropy import wcs
except:
   wcs = None
from astropy.coordinates import SkyCoord
from astropy import units as u

try:
   import fit_psf
except:
   fit_psf = None

def singular_value_decomposition(A, full_matrices=0):
   return linalg.svd(A, full_matrices)

NA = np.newaxis
def QuickShift(i,x,y):
   '''Shift an image, i, by amount x and y.  Note 'x' is in the sense of the
   2nd index (image coordinates)'''
   s = VTKImageShift(i,x,y,interp=0,numret=1)
   return s

def ndf(nord):
   '''Returns the number of degrees of freedom for nord-order coordinate 
   transformation.'''
   if nord == -1:
      Ncoeff = 2
   else:
      Ncoeff = len(np.ravel(abasis(nord, np.array([0]), np.array([0]))))
   return Ncoeff

def headerVal(val, hdr, convert=float):
   '''If val is a header keyword, return it from the header.'''
   if type(val) is type(""):
      retval = hdr.getval(val)
      if retval == "N/A":
         raise ValueError("You gave me a {} header keyword, but I can't "
                          "find it in the header".format(val))
   else:
      retval = val
   if convert is not None:
      return convert(retval)
   else:
      return retval

class Point:
   ''' A class that corresponds to a point on the image.  It can either be in
   pixel or world coordinates, and there are member functions to transform them
   when a WCS is present.'''

   def __init__(self, x, y, image=None):
      self.units = None
      if x is not None:
         if type(x) is type(""):
            if x[-1] == 'd':
               self.x = float(x[:-1])
               self.units = 'd'
            else:
               self.x = float(x)
               self.units = 'p'
         else:
            self.x = float(x)
            self.units = 'p'
      else:
         self.x = None

      if y is not None:
         if type(y) is type(""):
            if y[-1] == 'd':
               if self.units == "p":
                  raise ValueError("Can't mix units for X and Y")
               self.y = float(y[:-1])
               self.units = 'd'
            else:
               if self.units == 'd':
                  raise ValueError("Can't mix units for X and Y")
               self.y = float(y)
               self.units = 'p'
         else:
            if self.units == 'd':
               raise ValueError("Can't mix units for X and Y")
            self.y = float(y)
            self.units = 'p'
      if self.x is None and self.y is None:
         raise ValueError("Error, one of x or y must be specified")
      self.image = image

   def topixel(self):
      if self.units == 'p':
         return (self.x, self.y)
      else:
         if self.image is None or self.image.wcs is None:
            raise AttributeError("Must have A WCS before I can transform to "
                                 "pixels")
         if self.x is None:
            x = self.image.naxis1/2
         else:
            x = self.x
         if self.y is None:
            y = self.image.naxis2/2
         else:
            y = self.y
         i,j = self.image.wcs.wcs_world2pix(x, y, 0)
         if self.x is None:  i = None
         if self.y is None:  j = None
         return(i,j)

   def toworld(self):
      if self.units == 'd':
         return (self.x, self.y)
      else:
         if self.image is None or self.image.wcs is None:
            raise AttributeError("Must have A WCS before I can transform to "
                                 "Ra/DEC")
         if self.x is None:
            x = self.image.wcs.wcs.crval[0]
         else:
            x = self.x
         if self.y is None:
            y = self.image.wcs.wcs.crval[1]
         else:
            y = self.y
         x,y = self.image.wcs.wcs_pix2world(x, y, 0)
         if self.x is None:  x = None
         if self.y is None:  y = None

         return(x,y)

class Mask:
   '''An object that defines a mask for an image.'''

   def __init__(self, image):
      '''[image] is an Observation class.'''
      self.image = image
      self.llcs = []    # lower-left corners... point classes
      self.urcs = []    # upper-right corners... point classes
      self.sides = []   # 0 --> mask out interior  1 --> mask out exterior

   def __repr__(self):
      st = "Masks:\n"
      for i in range(len(self.llcs)):
         i0,j0 = self.llcs[i].topixel()
         i1,j1 = self.urcs[i].topixel()
         if self.sides[i] == 0:
            st += "\t[%.1f:%.1f,%.1f:%.1f] = False\n" % (i0,i1,j0,j1)
         else:
            st += "\t[%.1f:%.1f,%.1f:%.1f] = True\n" % (i0,i1,j0,j1)
      return st

   def add_mask(self, x0, y0, x1, y1, sense='inside'):
      '''Add a box mask.  If [sense] is 'inside' mask the interior pixels, 
      otherwise, mask the outside pixels.'''
      if x1 < x0:  x0,x1 = x1,x0
      if y1 < y0:  y0,y1 = y1,y0
      try:
         p0 = Point(x0,y0,self.image)
         p1 = Point(x1,y1,self.image)
      except:
         raise ValueError("Problem with mask %s" % (str(x0,y0,x1,y1)))
      self.llcs.append(p0)
      self.urcs.append(p1)
      if sense.lower() == 'inside':
         self.sides.append(0)
      else:
         self.sides.append(1)

   def get_mask(self):
      '''Based on the current masks, return the end result.'''
      ox = getattr(self.image, 'ox', None)
      oy = getattr(self.image, 'oy', None)
      if ox is None or oy is None:
         oy,ox = np.indices((self.image.naxis2,self.image.naxis1),np.float32)
      mask = np.ones((self.image.naxis2,self.image.naxis1), np.float32)
      for i in range(len(self.llcs)):
         i0,j0 = self.llcs[i].topixel()
         i1,j1 = self.urcs[i].topixel()
         if i0 > i1:  i0,i1 = i1,i0
         if j0 > j1:  j0,j1 = j1,j0
         if self.sides[i] == 1:
            if i0 and i1:
               mask = VTKMultiply(mask, between(ox,i0,i1).astype(np.float32))
            if j0 and j1:
               mask = VTKMultiply(mask, between(oy,j0,j1).astype(np.float32))
         else:
            outsidex = VTKOr(np.less(ox,i0).astype(np.float32),
                             np.greater(ox,i1).astype(np.float32))
            outsidey = VTKOr(np.less(oy,j0).astype(np.float32),
                             np.greater(oy,j1).astype(np.float32))
            mask = VTKMultiply(mask, VTKOr(outsidex,outsidey))
      return mask

   def flag_pixels(self, x, y):
      ''' Given x,y points, determined if they are masked (False) or not masked
      (True).'''
      gids = np.ones(x.shape, bool)
      for i in range(len(self.llcs)):
         i0,j0 = self.llcs[i].topixel()
         i1,j1 = self.urcs[i].topixel()
         if i0 > i1:  i0,i1 = i1,i0
         if j0 > j1:  j0,j1 = j1,j0
         if self.sides[i] == 1:
            if i0 and i1:
               gids = gids*between(x, i0, i1)
            if j0 and j1:
               gids = gids*between(y, j0, j1)
         else:
            gids1 = np.less(x, i0) + np.greater(x, i1)
            gids2 = np.less(y, j0) + np.greater(y, j1)
            gids = gids*(gids1+gids2)
      return gids

   def dump_mask(self, file):
      '''Put it in a FITS file.'''
      qdump(file, self.get_mask())


class Observation:
   def __init__(self,image,wt=None,scale='scale',pakey="rotangle",
         saturate=30000, skylev=None, sigsuf=None, wtype="MAP_RMS", 
         mask_file=None, reject=0, snx=None, sny=None, snmaskr=10.0, 
<<<<<<< HEAD
         extra_sufs=[], hdu=0, minarea=10):
=======
         extra_sufs=[], hdu=0, magmin=None, magmax=None, store_bg=True):
>>>>>>> d9d0406a

      self.image = image   # The image name
      self.hdu = hdu
      self.magmin = magmin
      self.magmax = magmax
      self.store_bg = store_bg

      # Keep a logfile
      #self.log_stream = open(self.image.replace('.fits','')+'.log', 'w')
      self.log_stream = None

      #base = os.path.basename(image)
      base = image
      self.catalog = base.replace(".fits",".cat")  # Output catalog of objects
      # Error maps
      if sigsuf: 
         self.sigimage = self.image.replace(".fits",sigsuf+".fits")
      else: 
         self.sigimage = None
      # Any extra stuff
      if extra_sufs:
         self.extra_maps = [self.image.replace(".fits", suf+".fits") \
               for suf in extra_sufs]
      else:
         self.extra_maps = None

      # Type of weight map (sextractor)
      self.wtype=wtype
      # Name of host galaxy template image
      self.template = base.replace(".fits","temp.fits")
      # Name of rectified (but not convolved) template
      self.rectemp = base.replace(".fits","master.fits")
      # name of rectified (but not convolved) template error map
      self.recsigma = base.replace(".fits","master_sigma.fits")
      # name of SN image. Note that if -R, this may be convolved with kernel
      self.SN = base.replace(".fits","SN.fits")
      # Name of image for kernel basis functions
      self.imbases = base.replace(".fits","bases.fits")
      # Name of output image with kernel solutions over the image plane
      self.psfgrid = base.replace(".fits","grid.fits")
      # Name of output image with the final mask used
      self.masked = base.replace(".fits","mask.fits")
      # Name of weight FITS image
      self.weight = base.replace(".fits","weight.fits")
      # Name of output difference image
      self.difference = base.replace(".fits","diff.fits") # difference image
      # Name of difference image with positive weight
      self.resids = base.replace(".fits","resids.fits")
      # Name of optinal (400x400) output cutout around SN
      self.SNpostage = base.replace(".fits","SNpost.fits")
      # Name of optinal (400x400) output cutout around difference
      self.diffpostage = base.replace(".fits","diffpost.fits")
      # Output database of object matches
      self.db = base.replace(".fits", "db.txt")
      # Output of relative eigenvalues
      self.rdv = base.replace(".fits","rdv.fits")
      # Output segmentation map from source extractor
      self.segmap=base.replace(".fits","seg.fits")


      self.wt = wt                      # Weights
      self.bg = 0.0                     # Background
      self.bg_img = None                # 2D Background
      self.bg_rms = None                # Background RMS
      self.saturate = saturate          # saturation value in image

      self.reject = reject              # completely reject saturated objects?

      # Try to figure some stuff out from the header
      #f = FITS.open(self.image, memmap=False)
      header,d = qload(self.image, hdu)
      self.epoch = header.get("epoch", "N/A")
      try:
         self.exptime = float(header.get("exptime", 1.0))
      except:
         self.exptime = 1.0
      if self.epoch == "N/A": self.epoch = -99
      if type(scale) is type(""):
         self.scale = header.get(scale, "N/A")
         if self.scale == 'N/A':
            raise AttributeError("Scale keyword not found: {}".format(scale))
      else:
         self.scale = scale
      self.minarea = minarea
      if skylev is not None:
         self.skylev = header.get(skylev, "N/A")
         if self.skylev == 'N/A':
            raise AttributeError("Sky level keyword not found: {}".format(\
               scale))
         self.saturate = self.saturate - self.skylev
      else:
         self.skylev = 0

      self.starlist = None

      # SN position
      if snx is not None and sny is not None:
         try:
            self.snpos = Point(snx, sny, self)
         except:
            snx = header.get(snx, "N/A")
            sny = header.get(sny, "N/A")
            if snx == 'N/A' or sny == 'N/A':
               raise AttributeError('SN position keywords not found')
            self.snpos = Point(snx,sny, self)
      else:
         self.snpos = None
      self.snmaskr = snmaskr

      self.crowd = False

      self.mask = Mask(self)
      # Added by CRB:  Allow the user to mask out data.
      if mask_file is not None:
         mf = open(mask_file,'r')
         for line in mf.readlines():
            x0,y0,x1,y1 = line.split()
            self.mask.add_mask(x0,y0,x1,y1, sense='inside')
            self.log('Adding mask: %s %s %s %s' % (x0,y0,x1,y1))
         mf.close()
      self.pa = header.get(pakey, "N/A")
      if self.pa == "N/A": self.pa = 0.0
      #f.close()
      self.data = None
      self.nans = None   # where the data are NaN
      self.master = None

   def log(self, message):
      '''Quick function to print log information to the screen and also keep 
      a copy in a specified log file.'''
      print(message)
      if self.log_stream is not None:
         self.log_stream.write(str(message)+'\n')

   def __repr__(self):
      '''Give the user a nice representation of the object.'''
      return self.image

   def detectSources(self):
      '''Use photutils to generate a segmentation map.'''
      # Kernel to smooth the image
      k = Gaussian2DKernel(1.27, x_size=3, y_size=3)
      k.normalize()

      # Next, compute the background
      bg,rms = self.estimate_bg()

      thresh = bg + 2*rms
      seg = detect_sources(self.data, thresh, npixels=self.minarea,
            filter_kernel=k)
      self.seg = seg.data
      # Save the segmentation map
      qdump(self.segmap, self.seg, self.image)

      # get the source locations and photometry
      error = calc_total_error(self.data, rms, 1.0)
      tab = source_properties(self.data, seg, error=error).to_table()
      tab.rename_column('xcentroid','X_IMAGE')
      tab.rename_column('ycentroid','Y_IMAGE')
      tab['MAG_BEST'] = -2.5*np.log10(tab['source_sum']) + 30
      tab['MAGERR_BEST'] = 1.087*tab['source_sum_err']/tab['source_sum']
      tab['FLAGS'] = 0  # for now, need to figure out bad objects
      self.sexdata = tab

      newtab = tab['X_IMAGE','Y_IMAGE','MAG_BEST','MAGERR_BEST','FLAGS']
      newtab['X_IMAGE'].info.format = '{:10.4f}'
      newtab['Y_IMAGE'].info.format = '{:10.4f}'
      newtab['MAG_BEST'].info.format = '{:7.3f}'
      newtab['MAGERR_BEST'].info.format = '{:7.3f}'
      newtab.write(self.catalog, format='ascii.fixed_width', delimiter=' ',
            overwrite=True)

      
   def sex(self):
      '''This function runs sextractor on the image, finding images to be used
      for rectification and solving for the kernel.'''

      if self.sexdir[-1] != "/": self.sexdir += "/"
      self.sexcom = [self.sexcmd,self.image]
      self.sexcom += ["-c "+self.sexdir+"default.sex"]
      self.sexcom += ["-PARAMETERS_NAME "+self.sexdir+"default.param"]
      if self.sigimage: self.sexcom += ["-WEIGHT_IMAGE "+self.sigimage]
      if self.sigimage: self.sexcom += ["-WEIGHT_TYPE %s" % self.wtype]
      self.sexcom += ["-DETECT_MINAREA 5"]
      self.sexcom += ["-DETECT_THRESH "+str(self.thresh)]
      self.sexcom += ["-ANALYSIS_THRESH "+str(self.thresh)]
      self.sexcom += ["-PIXEL_SCALE "+str(self.scale)]
      self.sexcom += ["-SEEING_FWHM "+str(0.8/self.scale)]
      self.sexcom += ["-CATALOG_NAME",self.catalog]
      self.sexcom += ["-CHECKIMAGE_TYPE SEGMENTATION"]
      self.sexcom += ["-CHECKIMAGE_NAME "+self.segmap]
      self.sexcom += ["-FILTER_NAME "+self.sexdir+"gauss_3.0_5x5.conv"]
      self.sexcom += ["-STARNNW_NAME "+self.sexdir+"default.nnw"]
      self.sexcom += ["-SATUR_LEVEL "+str(self.saturate)]
      self.sexcom += ["-DEBLEND_MINCONT 1"]
      self.sexcom += ["-VERBOSE_TYPE QUIET"]
      if self.zp is not None:
         self.sexcom += ["-MAG_ZEROPOINT " + str(self.zp)]
      self.sexcom = ' '.join(self.sexcom)
      if self.verb:
         self.log("Running {}".format(self.sexcom))
      os.system(self.sexcom)

   def readcat(self, magcat=None, racol='RA', deccol='DEC', magcol='rmag'):
      '''Read the SExtractor output.'''
      if self.do_sex:  self.sex()
      self.sexdata = readsex(self.catalog)[0]
      self.sexdata['CLASS_STAR'] = np.array(self.sexdata['CLASS_STAR'])
      self.sexdata['NUMBER'] = np.array(self.sexdata['NUMBER'])
      #f = FITS.open(self.segmap, memmap=False)
      #self.seg = f[self.hdu].data
      h,self.seg = qload(self.segmap, self.hdu)
      #f.close()
      # read magnitude data
      if magcat is not None:
         if self.wcs is None:
            raise AttributeError("To use magcat, you need a WCS in the image")
         magtab = ascii.read(magcat, fill_values=[('...',0)])
         ii,jj = self.wcs.wcs_world2pix(magtab[racol], magtab[deccol], 0)
         self.segmags = np.zeros((self.seg.max()+1,))-999
         for i in range(len(ii)):
            if not 0 < jj[i] < self.data.shape[0] or \
               not 0 < ii[i] < self.data.shape[1]:
               continue
            obj_id = self.seg[int(jj[i]),int(ii[i])]
            if obj_id > 0:
               self.segmags[obj_id] = magtab[i][magcol]
      else:
         self.segmags = self.sexdata['MAG_APER']

   def getSources(self):
      '''Read in the previously determined source catalog and segmentation 
      map'''
      if self.do_sex: 
         self.detectSources()
         return
      self.sexdata = ascii.read(self.catalog)
      f = FITS.open(self.segmap)
      self.seg = f[self.hdu].data
      f.close()
      return

   def compute(self,nmax=40, min_sep=None):
      '''Based on the data output by SExtractor, build arrays of the distances
      and angles between all the objects in the catalog.  Used later to match
      up the objects to figure out the coordinate transformation from image
      to template.'''
      self.nmax = nmax
      self.min_sep = min_sep
      x = self.sexdata["X_IMAGE"]
      y = self.sexdata["Y_IMAGE"]
      if "MAG_BEST" in self.sexdata.colnames: m = self.sexdata["MAG_BEST"]
      elif "MAG_AUTO" in self.sexdata.colnames: m = self.sexdata["MAG_AUTO"]

      # FLAGS can be used to filter out bad data
      q = self.sexdata["FLAGS"]
      q = np.array([int(qq) for qq in q])

      # Should make this an option...
      cids = np.less_equal(q,4)
      if not self.crowd:
         uncrowd = np.equal(np.bitwise_and(q,1), 0)
         cids = cids*uncrowd
      x,y,m,q = np.compress(cids,[x,y,m,q],1)
      x = x - 1   # SEXtractor convention is to index from 1
      y = y - 1
      # If the FITS header had masks in the header, then we mask that out too
      #  This is opposite of xwin,ywin:  it's want we want to keep OUT.
      #if self.mask:
      ids = self.mask.flag_pixels(x,y)
      x = x[ids];  y = y[ids];  m = m[ids];  q = q[ids]
      if self.min_sep is not None:
         dx = x[NA,::] - x[::,NA]
         dy = y[NA,::] - y[::,NA]
         ds = np.sqrt(np.power(dx,2) + np.power(dy,2))
         # number of neighbors within min_sep of each point
         num_nn = np.sum(np.less(ds, self.min_sep/self.scale), axis=1) - 1
         ids = np.nonzero(np.equal(num_nn, 0))
         x,y,m,q = np.take([x,y,m,q], ids, 1)

      a = self.pa*np.pi/180
      o = np.argsort(m)[:self.nmax]     # the tne nmax brightest objects
      x,y,m = np.take([x,y,m],o,1)
      dx = x[NA,::] - x[::,NA]
      dy = y[NA,::] - y[::,NA]
      # ds[i,j] = distance between object i and object j in the same frame
      ds = np.sqrt(np.power(dx,2) + np.power(dy,2))
      # da[i,j] = angle of vector connecting object i and j in same frame
      da = np.arctan2(dy,dx)*180/np.pi
      self.x = x
      self.y = y
      self.m = m
      self.dx = dx*self.scale
      self.dy = dy*self.scale
      self.ds = ds*self.scale
      self.da = da
    
   def IDBadObjs(self):
      # reject full objects if requested
      sat_pixels = np.greater(self.data, self.saturate)
      sat_pixels = np.logical_or(sat_pixels, self.nans)
      sat_ids = np.nonzero(np.ravel(sat_pixels))
      sat_objects = np.ravel(self.seg)[sat_ids]
      if self.magmax or self.magmin:
         gids = np.greater(self.segmags, -900)
         if self.magmax: 
            gids = gids*np.less(self.segmags, self.magmax)
         if self.magmin: 
            gids = gids*np.greater(self.segmags, self.magmin)
         gids[0] = False   # zero is no object
         sat_objects = np.concatenate([sat_objects,np.nonzero(~gids)[0]])
      # Now a bit of trickery to find non-repeating set of object numbers:
      # and segmentation numbers from 1, so remove 1 as index
      objects = [obj - 1 for obj in list(set(sat_objects))]
      return objects

   def objmatch(self,nord=0,perr=2,aerr=1.0, angles=[0.0],interactive=0,
         use_db=0):
      '''Figure out which objects match up with which other objects in the
      image and template (master) frames.'''
      self.log("Matching "+self.master.image+" to "+self.image)
      if "sexdata" not in dir(self.master):
         self.master.master = self.master
         #self.master.readcat()
         self.master.getSources()
         self.master.compute(nmax=self.nmax, min_sep=self.min_sep)

      # Now we match objets to objects. There are several ways to do this...
      if use_db:
         # we use a previous run's results
         if os.path.isfile(self.db) and os.path.isfile(self.master.db):
            x0,y0 = np.loadtxt(self.db, unpack=True)
            x1,y1 = np.loadtxt(self.master.db, unpack=True)
         else:
            self.log('Error:  to use -db, the database files must exist')
            sys.exit(1)
         Niter = 1
      elif interactive:
         # We allow the user to pick corresponding points (for difficult cases)
         if Picker is None:
            raise RuntimeError("Sorry, to work interactively, you need "
                               "matplotlib.")
         picker = Picker.FITSpicker(self.image, self.master.image,
               scale1=self.scale, scale2=self.master.scale, equal_scale=True,
               recenter='max', box=10)
               #x1s=self.x, y1s=self.y, x2s=self.master.x, y2s=self.master.y)
         plt.show()
         x0,y0,x1,y1 = picker.get_points()
         Niter = 1
      elif self.starlist is not None:
         # User has provided a list of stars to use. We need WCS to get proper
         # coordinates
         if self.wcs is None or self.master.wcs is None:
            raise RuntimeError("In order to use a star list, you need WCS"
                               "information in both frames")
         if fit_psf is None:
            raise RuntimeError("In order to use a star list, you need the "
                               "fit_psf module.")
         x0,x1,y0,y1 = [],[],[],[]
         for xi,yi in self.starlist:
            [[i0,j0]] = self.wcs.wcs_world2pix([[xi,yi]],1)
            [[i1,j1]] = self.master.wcs.wcs_world2pix([[xi,yi]],1)
            if not (10 < i0 < self.data.shape[1]-10 and \
                    10 < j0 < self.data.shape[0]-10 and \
                    10 < i1 < self.master.data.shape[1]-10 and \
                    10 < j1 < self.master.data.shape[0]-10):
               continue
            pars = fit_psf.fit_psf(self.data, i0, j0, 1.0/self.scale, 2.0)
            pars = fit_psf.fit_psf(self.master.data, i1, j1,
                                   1.0/self.master.scale,2.0)
            x0.append(i0); y0.append(j0)
            x1.append(i1); y1.append(j1)
         x0,x1,y0,y1 = map(np.array, [x0,x1,y0,y1])

         Niter = 1
      else:
         # No guidance, just go with the stars we can find.

         if self.wcs is not None and self.master.wcs is not None:
            # Woo-hoo!  We've got a WCS.  This will make matching much
            #  easier.
            uv0 = self.wcs.wcs_pix2world(np.transpose([self.x,self.y]),1)
            uv1 = self.master.wcs.wcs_pix2world(
                  np.transpose([self.master.x,self.master.y]),1)
            #np.savetxt('uv0', uv0)
            #np.savetxt('uv1', uv1)
            c0 = SkyCoord(uv0[:,0], uv0[:,1], unit=(u.degree, u.degree))
            c1 = SkyCoord(uv1[:,0], uv1[:,1], unit=(u.degree, u.degree))
            idx,sep,dist = c0.match_to_catalog_sky(c1)
            # Those with a proper match
            gids = np.less(sep.value*3600/self.scale, perr)
            if np.sum(gids) < 3:
               self.log("Found fewer than 3 matches, try increasing match "
                        "tolerance (-s)")
               return -1
            x0 = self.x[gids];  y0 = self.y[gids]
            x1 = self.master.x[idx][gids];  y1 = self.master.y[idx][gids]
         else:
            # Do it the hard way...  Look for pairs of ojbects that have
            # the same distances and vector directions. There's probably a
            # way to do this that's invariant under relative rotation of the
            # frames. The vector angles are all w.r.t. each pixel frame, so
            # are NOT rotation invariant. For now, just cycle through a set of
            # angles.
            best_N = -1
            best_a = 0
            for aoffset in angles:
               da = self.da[::,::,NA,NA] - self.master.da[NA,NA,::,::]+aoffset
               da = np.where(np.less(da, -180.0), da+180.0, da)
               da = np.where(np.greater(da, 180.0), da-180.0, da)
               ds = self.ds[::,::,NA,NA] - self.master.ds[NA,NA,::,::]
               use = np.less(abs(ds),perr)*np.less(abs(da),aerr)
               suse = np.add.reduce(np.add.reduce(use,3),1)
               if max(np.ravel(suse)) < 4:  continue
               guse = np.greater(suse,max(np.ravel(suse))/2)
               self.log("angle {:.2f} gives {} matches".format(
                  aoffset, np.sum(np.ravel(guse))))
               if np.sum(np.ravel(guse)) > best_N:
                  # better match, save the angle
                  best_a = aoffset
                  best_N = np.sum(np.ravel(guse))
            # Now apply best angle and move forward.
            da = self.da[::,::,NA,NA] - self.master.da[NA,NA,::,::] + best_a
            ds = self.ds[::,::,NA,NA] - self.master.ds[NA,NA,::,::]
            use = np.less(abs(ds),perr)*np.less(abs(da),aerr)
            suse = np.add.reduce(np.add.reduce(use,3),1)
            if self.verb > 1:
               for suse1 in suse: self.log(suse1)
            guse = np.greater(suse,max(np.ravel(suse))/2)
            if self.verb:
               self.log('found %d matches' % np.sum(np.ravel(guse)))
               if best_a != 0:
                  self.log('best angular offset = %.2f' % best_a)
            i = [j for j in range(self.x.shape[0]) if np.sum(guse[j])]
            m = [np.argmax(guse[j]) for j in range(self.x.shape[0]) \
                  if np.sum(guse[j])]
            x0,y0 = np.take([self.x,self.y],i,1)
            x1,y1 = np.take([self.master.x,self.master.y],m,1)
            rscale = self.master.scale/self.scale
            best_a = best_a*np.pi/180.0
            xt1 = rscale*(np.cos(best_a)*x1 + np.sin(best_a)*y1)
            yt1 = rscale*(-np.sin(best_a)*x1 + np.cos(best_a)*y1)
            # Use bi-weight estimators for average and dispersion
            xshift,xscat = bwt(x0-xt1)
            xscat = max([1.0,xscat])
            yshift,yscat = bwt(y0-yt1)
            yscat = max([1.0,yscat])
            # Trow out deviant points
            keep = np.less(abs(x0-xt1-xshift),3*xscat)*\
                  np.less(abs(y0-yt1-yshift),3*yscat)
            x0,y0,x1,y1 = np.compress( keep, [x0,y0,x1,y1], 1)
         Niter = 3

      # At this point, we should have a set of matching x,y pairs in the
      # image and template frames
      Nmatches = len(x0)
      if Nmatches < 3:
         self.log("Found fewer than 3 matches.  Aborting.")
         return -1

      # Check to see if we have enough matches to constrain the transformation
      # If not, reduce the order.
      Ncoeff = ndf(nord)
      nord0 = nord   # in case we have to decrease
      if 2*Nmatches < Ncoeff:
         self.log("You have fewer than %d matches, trying a lower " % \
               (Ncoeff/2) + "order transformation")
         nord -= 1
         while 2*Nmatches < ndf(nord):
            nord -= 1
         self.log("Using order %d transformation" % (nord))

      # Start off with equal weight to all pixels
      wt = np.ones(x0.shape,np.float32)

      if self.reject:
         # Reject objects that are saturated or otherwise have bad data
         bobjs0 = self.IDBadObjs()
         bobjs1 = self.master.IDBadObjs()
      else:
         bobjs0 = []
         bobjs1 = []

      allx0 = np.array(self.sexdata["X_IMAGE"])
      ally0 = np.array(self.sexdata["Y_IMAGE"])
      star0 = np.array(self.sexdata["CLASS_STAR"])
      if "MAG_BEST" in self.sexdata: 
         allm0 = np.array(self.sexdata["MAG_BEST"])
      elif "MAG_AUTO" in self.sexdata: 
         allm0 = np.array(self.sexdata["MAG_AUTO"])
      allq0 = np.array(self.sexdata["FLAGS"])
      allx1 = np.array(self.master.sexdata["X_IMAGE"])
      ally1 = np.array(self.master.sexdata["Y_IMAGE"])
      if "MAG_BEST" in self.master.sexdata:
         allm1 = np.array(self.master.sexdata["MAG_BEST"])
      elif "MAG_AUTO" in self.master.sexdata: 
         allm1 = np.array(self.master.sexdata["MAG_AUTO"])
      allq1 = np.array(self.master.sexdata["FLAGS"])

      np.savetxt('pass0_matches.np',[x0,y0,x1,y1])
      np.savetxt('allx0s.np', [allx0,ally0])
      np.savetxt('allx1s.np', [allx1,ally1])
      # now we iterate on the solution and throw out bad points
      for iter in range(Niter):
         if iter:
<<<<<<< HEAD
            allx0 = np.array(self.sexdata["X_IMAGE"])
            ally0 = np.array(self.sexdata["Y_IMAGE"])
            if "MAG_BEST" in self.sexdata.colnames: 
               allm0 = np.array(self.sexdata["MAG_BEST"])
            elif "MAG_AUTO" in self.sexdata.colnames: 
               allm0 = np.array(self.sexdata["MAG_AUTO"])
            allq0 = np.array(self.sexdata["FLAGS"])
            allx1 = np.array(self.master.sexdata["X_IMAGE"])
            ally1 = np.array(self.master.sexdata["Y_IMAGE"])
            if "MAG_BEST" in self.sexdata.colnames:
               allm1 = np.array(self.master.sexdata["MAG_BEST"])
            elif "MAG_AUTO" in self.sexdata.colnames: 
               allm1 = np.array(self.master.sexdata["MAG_AUTO"])
            allq1 = np.array(self.master.sexdata["FLAGS"])
=======
>>>>>>> d9d0406a
            if nord == -1:
               ix = allx0 + xshift
               iy = ally0 + yshift
            else:
               basis = abasis(nord,allx0,ally0,rot=[0,1][nord==0])
               ixy = np.add.reduce(sol[NA,::]*basis,1)
               ix,iy = ixy[:len(np.ravel(allx0))], ixy[len(np.ravel(allx0)):]
            delx = ix[::,NA] - allx1[NA,::]
            dely = iy[::,NA] - ally1[NA,::]
            dels = np.sqrt(np.power(delx,2) + np.power(dely,2))
            delq = np.less_equal(allq0,4)[::,NA]*np.less_equal(allq1,4)[NA,::]
            if getattr(self,'starmin', -1) > 0:
               delq = delq * np.less_equal(star0,self.starmin)[::,NA]
            dels = np.where(delq,dels,9999)
            ui0 = [];  ui1 = []
            for j in range(delx.shape[0]):
               if min(dels[j]) < perr and j not in bobjs0:
               #if min(dels[j]) < tol and j not in bobjs0:
                  idx = np.argmin(dels[j])
                  if idx not in bobjs1:
                     ui0.append(j)
                     ui1.append(idx)

            #ui0 = [j for j in range(delx.shape[0]) if min(dels[j]) < perr and \
            #      j not in bobjs0]
            #ui1 = [np.argmin(dels[j]) for j in range(delx.shape[0]) \
            #      if min(dels[j]) < perr and np.argmin(dels[j]) not in bobjs1]
            if len(ui0) == 0:
               self.log("Error:  Residuals of coordinate tranformation are all"
                        "greater")
               self.log("than one pixel.  Try with smaller order.")
               return -1
            x0,y0,m0 = np.take([allx0,ally0,allm0],ui0,1)
            x1,y1,m1 = np.take([allx1,ally1,allm1],ui1,1)
            np.savetxt('pass{}_matches.np'.format(iter),[x0,y0,x1,y1])

            f0 = np.power(10,-0.4*(m0-min(m0)))
            f1 = np.power(10,-0.4*(m1-min(m1)))
            # not sure about the point here...
            wt = np.sqrt(f0+f1)# * 0.0 + 1
            #if self.maxdist is not None and self.snpos is not None:
            #   sni,snj = self.snpos.topixel()
            #   dists = np.sqrt((x0 - sni)**2 + (y0 - snj)**2)
            #   wt = wt*np.less(dists, self.maxdist)

            Nmatches = len(x0)
            if nord < nord0:
               # Try to re-increase the order to what was asked for originally
               while 2*Nmatches > ndf(nord) and nord <= nord0:
                  nord += 1
         if nord == -1:
            # simple offset
            xshift = np.sum(wt*(x1-x0))/np.sum(wt)
            yshift = np.sum(wt*(y1-y0))/np.sum(wt)
            sol = np.array([xshift,yshift,1.0,0.0])
            ix = x0 + xshift
            iy = y0 + yshift
         else:
            # higher-order tranformation, solve for it
            wt = np.concatenate([wt,wt])
            basis = abasis(nord,x0,y0,rot=[0,1][nord==0])
            sol = svdfit(basis*wt[::,NA],np.concatenate([x1,y1])*wt)
            ixy = np.add.reduce(sol[NA,::]*basis,1)
            ix,iy = ixy[:len(np.ravel(x0))], ixy[len(np.ravel(x0)):]

         Nmatches = len(x0)
         self.log( "Pass %d, with %d objects." % (iter+1,Nmatches))
         if nord==-1:
            self.log("  xshift: %.3f   yshift:  %.3f" % tuple(sol[0:2]))
         elif nord == 0:
            theta = np.arctan2(sol[3],sol[2])
            scale = sol[2]/np.cos(theta)
            self.log(" xshift: %.3f yshift: %.3f scale: %.3f rot:  %.3f" %\
                  (sol[0],sol[1],scale,theta*180.0/np.pi))
         else:
            self.log( str(sol))
         delx = ix-x1
         dely = iy-y1
         dels = np.sqrt(np.power(delx,2) + np.power(dely,2))
         scx = bwt(delx)[1]
         scy = bwt(dely)[1]
         self.log( "Biweight estimate for scatter in coordinate trans. (x,y) ="
                   "(%.5f,%.5f)" % (scx,scy))
         tol = 3.0*bwt(dels)[1]

      if not use_db:
         # Save matches for later use
         f = open(self.db, 'w')
         for i in range(len(x0)):
            #print >>f, x0[i],y0[i]
            f.write("{} {}\n".format(x0[i],y0[i]))
         f.close()
         f = open(self.master.db, 'w')
         for i in range(len(x0)):
            #print >>f, x1[i],y1[i]
            f.write("{} {}\n".format(x1[i],y1[i]))
         f.close()

      self.sol = sol
      self.nord = nord
      return 0

   def imread(self, bs=False, usewcs=False):
      '''Read in the FITS data and assign to the member variables.  
      Optionall background subtract if bs=True'''
      if self.data is None:
         self.log( "Now reading frames for %s" % (self))
         #f = FITS.open(self.image, memmap=False)
         #self.data = f[self.hdu].data.astype(np.float32)
         h,self.data = qload(self.image, self.hdu)
         self.data = self.data*1.0
         #h = FITS.getheader(self.image, self.hdu)
         if 'ZP' in h:
            if type(h['ZP']) is type(1.0):
               self.zp = h['ZP']
            else:
               print("Warning: FITS header ZP is present, but not a float")
               self.zp = None
         else:
            self.zp = None

         # Check for previously determind BG and SD
         if self.store_bg and 'IMMATBG' in h:
            self._bg = h['IMMATBG']
            self._r = h['IMMATSD']

         # Check for NaNs
         self.nans = np.isnan(self.data)
         if np.sometrue(self.nans):
            # Keep track of where they were
            self.data = np.where(self.nans, 0.0, self.data)
            # make a new file, since sextractor is messed up by NaNs
            #newimage = self.image.replace('.fits','_nonan.fits')
            #qdump(newimage, self.data, self.image)
            #self.image = newimage

         # see if there is WCS info in the header
         if usewcs and wcs is not None:
            self.wcs = wcs.WCS(h)
            #if self.wcs.types[0] is None or self.wcs.types[1] is None:
            #   # Bad WCS
            #   self.wcs = None
            self.log('Loading WCS info for %s' % self.image)
            #if self.snra is not None and self.sndec is not None:
            #   self.snx,self.sny = self.wcs.topixel((self.snra,self.sndec))
         else:
            self.wcs = None
         if bs:
            self.data = self.data - GaussianBG(np.ravel(self.data).astype(
                                               np.float32),101)
         self.naxis1,self.naxis2 = h['NAXIS1'],\
                                   h['NAXIS2']
         #f.close()
         if self.master: 
            self.master.imread(bs=bs, usewcs=usewcs)

         if self.sigimage is not None:
            self.log( "Reading in sigma map %s" % self.sigimage)
            #f = FITS.open(self.sigimage, memmap=False)
            #self.sigma = f[self.hdu].data.astype(np.float32)
            #f.close()
            h,self.sigma = qload(self.sigimage, self.hdu)
         else:
            self.sigma = None

         if self.extra_maps is not None:
            self.extras = []
            for xmap in self.extra_maps:
               self.log("Reading in extra map %s" % xmap)
               #f = FITS.open(xmap, memmap=False)
               #self.extras.append(f[self.hdu].data.astype(np.float32))
               #f.close()
               self.extras.append(qload(xmap, self.hdu)[1])
         else:
            self.extras = None


   def mktemplate(self,registered,usewcs=False,sol=None,mimage=None):
      '''Transform the template (master) to the coordinates of the image.'''
      self.oy,self.ox = np.indices((self.naxis2,self.naxis1),np.float32)

      # first, reject master segmented objects before we transform
      if self.reject:
         # reject full objects if requested
         sat_pixels_m = np.greater(self.master.data, self.master.saturate)
         sat_pixels_m = np.logical_or(sat_pixels_m, self.master.nans)
         sat_ids_m = np.nonzero(np.ravel(sat_pixels_m))
         sat_objects_m = np.ravel(self.master.seg)[sat_ids_m]
         if self.master.magmax or self.master.magmin:
            gids = np.greater(self.master.segmags, -900)
            if self.master.magmax: 
               gids = gids*np.less(self.master.segmags, self.master.magmax)
            if self.master.magmin: 
               gids = gids*np.greater(self.master.segmags, self.master.magmin)
            gids[0] = False   # zero is no object
            sat_objects_m = np.concatenate([sat_objects_m,np.nonzero(~gids)[0]])
         # Now a bit of trickery to find non-repeating set of object numbers:
         objects_m = list(set(sat_objects_m))
         for obj in objects_m:
            self.master.seg[np.equal(self.master.seg,obj)] = 0

      if registered:
         # Well, then, not muc to do in that case!
         self.timage = self.master.data
         if self.master.sigimage is not None:
            self.tsigma = self.master.sigma
         else:
            self.tsigma = None
         if self.master.extras is not None:
            self.textras = [xmap for xmap in self.master.extras]
         else:
            self.textras = None
         self.mseg = np.greater(self.master.seg, 0.0).astype(np.float32)
      else:
         if not mimage: mimage = self.master.data
         if usewcs and self.wcs is not None and self.master.wcs is not None:
            # Here we don't bother with our own coordinate solution,
            #  we use the WCS in each image to do the coordinate
            #  transformation
            uv0 = self.wcs.toworld(np.transpose([self.ox,self.oy]))
            ixy = self.master.wcs.topixel(uv0).T
            ix = ixy[0];  iy = ixy[1]
            self.tx = ix - self.ox
            self.ty = iy - self.oy
         else:
            if not sol: sol = self.sol
            self.log( "Constructing transformation...")
            ix,iy = mbasis(sol,self.ox,self.oy,rot=[0,1][self.nord<=0])
            self.tx = ix - self.ox
            self.ty = iy - self.oy
         self.log( "Transforming...")
         # Let's try geomap like thing
         self.timage = map_coordinates(mimage, [iy, ix], order=3,
               mode='constant', cval=0)
         #self.timage = VTKImageTransform(mimage,self.tx,self.ty,numret=1,
         #                                cubic=0,interp=1,constant=0)
         if self.verb:
            qdump(self.rectemp, self.timage, self.master.image)
         if self.master.sigimage is not None:
            self.log( "Transforming sigma map...")
            bpm = np.less(self.master.sigma,0)*1.0
            self.tsigma = map_coordinates(self.master.sigma, [iy,ix], 
                  order=3, mode='constant', cval=0)
            #self.tsigma = VTKImageTransform(self.master.sigma, self.tx, 
            tbpm = map_coordinates(bpm, [iy,ix], 
                  order=3, mode='constant', cval=0)
            #tbpm = VTKImageTransform(bpm, self.tx, 
            #      self.ty, numret=1, cubic=0, interp=1, constant=-1)
            self.tsigma = np.where(tbpm > 0.1, -1, self.tsigma)
         else:
            self.tsigma = None

         if self.master.extras is not None:
            self.log( "Transforming extra maps...")
            self.textras = []
            for xmap in self.master.extras:
               self.textras.append(map_coordinates(xmap, [iy,ix], 
                     order=3, mode='constant', cval=0))
               #self.textras.append(VTKImageTransform(xmap, self.tx,
               #     self.ty, numret=1, cubic=0, interp=1, constant=-1))
         else:
            self.textras = None

         mseg = np.greater(self.master.seg, 0.0).astype(np.float32)
         if self.master.mask:
            mseg = VTKMultiply(mseg, self.master.mask.get_mask())
         self.mseg = map_coordinates(mseg, [iy, ix], order=3, mode='constant',
               cval=0)
         #self.mseg = VTKImageTransform(mseg,self.tx,self.ty,numret=1,
         #                              cubic=0,interp=1,constant=-1)

   def estimate_bg(self, Niter=5):
      '''Estimate the background level.'''
<<<<<<< HEAD
      if self.bg_img is not None:
         return self.bg_img, self.bg_rms
      bkg_est = MedianBackground()
      bkg = Background2D(self.data, (50,50), filter_size=(3,3), 
            bkg_estimator=bkg_est)
      self.bg_img = bkg.background
      self.bg_rms = bkg.background_rms
      return self.bg_img,self.bg_rms

      #for uk in range(Niter):
      #   if uk:
      #      ukeep = 1.0*between(self.data, bg-4*r, bg+2*r)
      #      ukeep = 1.0*np.equal(VTKConvolve(ukeep, k=5, numret=1),1.0)
      #      udata = np.compress(ukeep.ravel(), self.data.ravel())
      #   else:
      #      udata = self.data.ravel()
      #   
      #   bg = GaussianBG(udata,99)
      #   #d = VTKSubtract(udata, bg)
      #   d = udata - bg
      #   r = 1.49*np.median(abs(d))
      #   self.log("Using %d: BG=%.3f with sigma=%.3f" % (len(udata),bg,r))
      #return bg,r
=======
      if getattr(self, '_bg', None) is not None:
         self.log("Using stored: BG=%.3f with sigma=%.3f" % (self._bg,self._r))
         return self._bg,self._r
      for uk in range(Niter):
         if uk:
            ukeep = 1.0*between(self.data, bg-4*r, bg+2*r)
            ukeep = 1.0*np.equal(VTKConvolve(ukeep, k=5, numret=1),1.0)
            udata = np.compress(ukeep.ravel(), self.data.ravel())
         else:
            udata = self.data.ravel()
         
         bg = GaussianBG(udata,99)
         #d = VTKSubtract(udata, bg)
         d = udata - bg
         r = 1.49*np.median(abs(d))
         if self.verb > 0:
            self.log(" BG iter %d: BG=%.3f, sigma=%.3f" % (uk,bg, r))
      self.log("Using %d: BG=%.3f with sigma=%.3f" % (len(udata),bg,r))

      # Save values into header, since they are expensive to compute
      if self.store_bg:
         FITS.setval(self.image, 'IMMATBG', value=bg)
         FITS.setval(self.image, 'IMMATSD', value=r)

      # Save for multiple calls (good for templates!)
      self._bg = bg
      self._r = r
      return bg,r
>>>>>>> d9d0406a

   def mkweight(self):
      '''This function works out the weight of the image, based on the noise
      in the background and the segmentation found by sextractor.  This is
      where you want to fiddle with which parts of the image make the most
      contribution to the final kernel solution.'''

      self.log( "Working on mask and weights...")
      # These are maps of where sextractor found objects, seg for this image
      #  and mseg for the master (template)

      if self.reject:
         # First, we figure out which objects have saturated pixels in them:
         sat_pixels = np.greater(self.data, self.saturate)
         # augment this with NaNs
         sat_pixels = np.logical_or(sat_pixels, self.nans)
         sat_ids = np.nonzero(np.ravel(sat_pixels))
         sat_objects = np.ravel(self.seg)[sat_ids]
         if self.magmax or self.magmin:
            gids = np.greater(self.segmags, -900)
            if self.magmax: gids = gids*np.less(self.segmags, self.magmax)
            if self.magmin: gids = gids*np.greater(self.segmags, self.magmin)
            gids[0] = False   # zero is no object
            sat_objects = np.concatenate([sat_objects, np.nonzero(~gids)[0]])

         # Retain only stellar objects
         if getattr(self,'starmin', -1) > 0:
            sat_objects = np.concatenate([sat_objects, self.sexdata['NUMBER'][\
                  self.sexdata['CLASS_STAR'] < self.starmin]])

         # Now a bit of trickery to find non-repeating set of object numbers:
         objects = list(set(sat_objects))

         # Now cut out the objects with saturated pixels.
         for obj in objects:
            self.seg[self.seg == obj] = 0

      # Throug out any pixeles that don't have an object
      seg = np.greater(self.seg,0.0).astype(np.float32)
      # put limit at 0.5, because mseg was transformed
      mseg = np.greater(self.mseg,0.5).astype(np.float32)

      gwid = max([2,1*self.pwid])
      bg,r = self.estimate_bg()
      self.bg = np.median(bg)
      r = np.median(r)
      tbg,r2 = self.master.estimate_bg()
      self.tbg = np.median(tbg)
      r2 = np.median(r2)
      self.log( "Image:" )
      self.log( "Using BG=%.3f with sigma=%.3f" % (self.bg,r))
      self.log( "Cutting below 5-sigma: %.3f" % (self.bg - 5*r))
      self.log( "Template:" )
      self.log( "Using BG=%.3f with sigma=%.3f" % (self.tbg, r2))
      self.log( "Cutting below 5-sigma: %.3f" % (self.tbg-5*r2))
      # Lower-cut. Reject data less than lcut

      # Take out data that is explicitly set to zero. Hmmmmmm....
      zids = np.equal(self.data, 0.0).astype(np.float32)
      zids = VTKGauss(zids, gwid, numret=1)
      # note by using np.less(zids, 0.02), we're effectively doing a fuzzy 
      #  'not'
      wt = VTKMultiply(seg, VTKMultiply(mseg, np.less(zids, 0.02)))
      print(np.sum(np.greater(wt, 0)))

      # throw out data that have very low values
      lowids = np.less(self.data, self.bg-5*r).astype(np.float32)
      lowids = VTKGauss(lowids, gwid, numret=1)
      swt = np.less(lowids, 0.02).astype(np.float32)

      lowids = np.less(self.timage, self.tbg-5*r2).astype(np.float32)
      lowids = VTKGauss(lowids, gwid, numret=1)
      twt = np.less(lowids, 0.02).astype(np.float32)
      wt = VTKMultiply(np.greater(VTKGauss(wt,gwid,numret=1),
                               0.02).astype(np.float32),swt*twt)

      # Throw out data on the boundaries twice as wide as the kernel
      insidex = between(self.ox,2*gwid,self.naxis1-2*gwid).astype(np.float32)
      insidey = between(self.oy,2*gwid,self.naxis2-2*gwid).astype(np.float32)
      wt = VTKMultiply(wt,VTKAnd(insidex, insidey))

      # If the FITS header had masks in the header, then we mask that out too
      #  This is opposite of xwin,ywin:  it's want we want to keep OUT.
      # Note that xwin and ywin are now included in get_mask
      wt = VTKMultiply(wt, self.mask.get_mask())

      if self.snpos is not None:
         self.log("Applying super nova mask at x=%f, y=%f" % \
               (self.snpos.topixel()))
         snx,sny = self.snpos.topixel()
         dists = np.power(self.ox-snx, 2) + np.power(self.oy-sny, 2)
         cond = np.greater(dists, (self.snmaskr/self.scale)**2)
         if self.maxdist > 0:
            cond = cond*np.less(dists, self.maxdist**2)
         wt = VTKMultiply(wt, cond.astype(np.float32))

      # Get rid of any saturated pixels

      swt = VTKGreaterEqual(self.data,self.saturate)
      twt = VTKGreaterEqual(self.timage,self.master.saturate)
      swt = VTKDilate(VTKOr(swt,twt),5,5,numret=1)
      swt = VTKGauss(swt,gwid,numret=1)
      wt = VTKMultiply(wt, VTKLessEqual(swt,0.02))
      if self.sigimage:
         self.noise = self.sigma
      else:
         n2 = VTKSubtract(self.data,self.bg)
         self.noise = VTKSqrt(VTKAdd(n2,pow(r,2)))
      self.invnoise = VTKInvert(self.noise)
      wt = VTKMultiply(wt, self.invnoise)

      # Get rid of little "islands" of data that can't constrain the kernel
      # and just add to the noise
      if self.pwid > -1: 
         wt = VTKIslandRemoval(wt,1.0,0.0,max([3,self.pwid])**2,numret=1)
      self.wt = wt.astype(np.float32)

   def mkmatch(self,preserve,quick_convolve=0, Niter=1):
      '''Here's where the kernel is solved.  Need to work on comments here.
      Right now, it's pretty black-box.'''
      data = self.data - self.bg

      # Try to get counts on same scale
      timage = (self.timage - self.tbg) * (self.exptime/self.master.exptime)
      for i in range(Niter):
         if i == 0:
            # First time through
            wtflat = np.ravel(self.wt)
         else:
            # after first time throug:  throw out outliers.
            # index numbers where we have non-zero weights
            ids = np.nonzero(np.greater(wtflat, 0))[0]
            # expected noise at those locations
            sig = np.power(n0, -1)
            # where the residuals exceed 5*noise
            bids = np.greater(np.absolute(resid), 5*sig)
            # set them to zero in the original weight-map
            wtflat[ids[bids]] = 0

 
         self.log( "Using %d pixels." % (np.sum(1.0*np.greater(wtflat,0))))
         if self.pwid == -1:
            # Just solving for a flux ratio
            flux = np.sum(wtflat*np.ravel(data))/\
                  np.sum(wtflat*np.ravel(timage))
            self.log( "Flux ratio = %.4f" % (flux))
            self.match = flux*timage
            resid = np.compress(wtflat, np.ravel(data)) -\
                    np.compress(wtflat, np.ravel(timage))
            if self.sigimage is not None and self.master.sigimage is not None:
               self.csigma = np.sqrt(np.power(self.sigma,2) + \
                     np.power(self.tsigma, 2))
            self.fluxrat = 1.0
            return
         else:
            # Full width of the kernel, make it odd
            pful = int(2*self.pwid+1)
            owid = self.pwid + 1.0
            # These are indices of the side of a box containing the kernel
            pbox = np.arange(-self.pwid,self.pwid+0.5,1.0).astype(np.int32)
            # These are the indices in the pbox that correspond to being
            # inside a circular aperture.
            self.ii = np.array([i for i in pbox for j in pbox \
                             if (i*i+j*j)<=owid**2 or 0])
            self.jj = np.array([j for i in pbox for j in pbox \
                             if (i*i+j*j)<=owid**2 or 0])
            ll = len(self.ii)
            self.log( "Constructing bases.")
            # The construction of bases depends on the image data or the template
            #  (depending on direction), whether or not there is a sky offset
            #  and whether or not there is spatial variation.
            it0 = time.time()
            basis_sigma = None
            if self.rev:
               f0 = np.compress(wtflat,np.ravel(timage))
               n0 = np.compress(wtflat,np.ravel(self.invnoise))
               basisimage = data
               if self.sigimage is not None:
                  # make a variance map 
                  basis_sigma = np.power(self.sigma, 2)
            else:
               f0 = np.compress(wtflat,np.ravel(data))
               n0 = np.compress(wtflat,np.ravel(self.invnoise))
               basisimage = timage
               if self.master.sigimage is not None:
                  basis_sigma = np.power(self.tsigma, 2)
            step = ll/79 + 1  # for performance meter
            cwt = np.compress(wtflat,wtflat)
            # i,j indeces of masked image
            coy,cox = np.compress(wtflat, 
               [np.ravel(self.oy), np.ravel(self.ox)], 1).astype(np.int32)
            flatimage = np.ravel(basisimage)
            basis = []
            for k in range(ll):
               basis.append(cwt*np.take(flatimage,
                     (coy+self.jj[k])*self.naxis1 + (cox+self.ii[k])))
               if k % step == 0:
                  sys.stdout.write(".")
                  sys.stdout.flush()
 
            if self.skyoff: basis = np.concatenate([basis,
               [np.ones(f0.shape,np.float64)]])
            basis = np.asarray(basis)
            if self.spatial:
                self.oxl = (self.ox-self.naxis1/2.0)/(self.naxis1/2.0)
                woxl = np.compress(wtflat,np.ravel(self.oxl))
                self.oyl = (self.oy-self.naxis2/2.0)/(self.naxis2/2.0)
                woyl = np.compress(wtflat,np.ravel(self.oyl))
                xbasis = [b*woxl for b in basis[:-1]]
                ybasis = [b*woyl for b in basis[:-1]]
                basis = np.concatenate([basis,xbasis,ybasis])
            it1 = time.time()
            self.log( "Bases constructed in %.4fs." % (it1-it0))
            self.log( "Decomposition.")
            it0 = time.time()
            self.log( "Size of basis matrix:")
            self.log(str(basis.shape))
            du,dv,dw = singular_value_decomposition(np.transpose(basis))
            it1 = time.time()
            self.log( "Decomposition in %.4fs." % (it1-it0))
            bases = []
            for sol1a in dw:
                psf2 = np.zeros((pful,pful),np.float64)
                for k in range(ll):
                    py = self.jj[k]+self.pwid
                    px = self.ii[k]+self.pwid
                    pr = np.sqrt(self.jj[k]**2 + self.ii[k]**2)
                    psf2[py,px] = sol1a[k]
                bases.append(psf2)
            bases = np.asarray(bases)
            npsx = int(np.sqrt(bases.shape[0]))+1
            npsy = bases.shape[0]//npsx + 1
            imbases = np.zeros((npsy*(bases.shape[1]+5), 
                                npsx*(bases.shape[2]+5)), np.float64)
            imb1 = 0
            for j in range(npsy):
              for i in range(npsx):
                 y0 = j*(bases.shape[1]+5)
                 y1 = y0 + bases.shape[1]
                 x0 = i*(bases.shape[2]+5)
                 x1 = x0 + bases.shape[2]
                 imbases[y0:y1,x0:x1] = bases[imb1,::-1,::]
                 imb1 += 1
                 if imb1 == len(bases): break
            imbases = imbases[::-1]
            if self.verb > 1: qdump(self.imbases,imbases,self.image)
            if self.verb > 1: self.log( dv)
            sol1 = np.transpose(dw)
            if self.mcut and self.mcut < len(dv):
                self.log( "Ratio of first eigenvalue with last ten:")
                rdv = dv[0]/dv
                self.log( rdv[-10:])
                if self.verb > 1:  qdump(self.rdv,rdv)
                dv[self.mcut:] = 0 * dv[self.mcut:]
                sol2 = divz(1,dv[:self.mcut])
                sol3 = np.dot(np.transpose(du[::,:self.mcut]),cwt*f0)
                self.psf1 = np.dot(sol1[::,:self.mcut], (sol2*sol3))
                fitted = np.add.reduce(self.psf1[::,NA]*basis,0)
                resid = fitted - f0
                vc = dv[0]/dv[self.mcut-1]
                umean = np.mean(resid)
                urms = np.sqrt(np.mean(np.power(resid,2)))
                uchi2 = np.sum(np.power(resid*n0,2))
                uchi2u = uchi2 / (len(resid)-self.mcut)
                self.log( "(CUT,MEAN,RMS,CHI2,RCHI2) = "
                          "(%9.1f,%12.6f,%12.6f,%12.6f,%12.6f)"\
                                % (vc,umean,urms,uchi2,uchi2u))
            else:
                self.log( "Ratio of first eigenvalue with last ten:")
                rdv = 1.0/dv
                self.log( str(rdv[-10:]))
                if self.verb > 1: qdump(self.rdv,rdv)
                cdv = np.zeros(rdv.shape,np.float64)
                if self.vcut == 0: ucv = [0,1]
                else: ucv = [1]
                for cv in ucv:
                   if cv:
                       if self.vcut == 0:
                          if self.verb > 1:  qdump("cdv.fits",rdv - cdv)
                          tck = splrep(np.arange(len(dv)),rdv-cdv,k=1,s=0)
                          vloc = sproot(tck,mest=len(dv))
                          vloc = int(vloc[0])
                          self.vcut = 10*rdv[vloc]
                       rdv = [self.vcut]
                       self.log( "Cutting at %1f." % (self.vcut))
                   for jvc in range(len(rdv)):
                       vc = rdv[jvc]
                       udv = 1.0*np.greater_equal(dv,max(dv)/vc)
                       jcut = int(np.sum(udv))
                       if cv: self.log( "Using %d out of %d." % \
                             (np.sum(udv),len(udv)))
                       sol2 = divz(1,dv[:jcut])
                       sol3 = np.dot(np.transpose(du[::,:jcut]),cwt*f0)
                       self.psf1 = np.dot(sol1[::,:jcut], (sol2*sol3))
                       fitted = np.add.reduce(self.psf1[::,NA]*basis,0)
                       resid = fitted - f0
                       umean = np.mean(resid)
                       urms = np.sqrt(np.mean(np.power(resid,2)))
                       uchi2 = np.sum(np.power(divz(resid,n0),2))
                       uchi2u = uchi2 / (len(resid)-self.mcut)
                       if not cv: cdv[jvc] = urms
                       self.log( "(CUT,MEAN,RMS,CHI2,RCHI2) = "
                                 "(%9.1f,%12.6f,%12.6f,%12.6f,%12.6f)" \
                                       % (vc,umean,urms,uchi2,uchi2u))
            del sol1,sol2,sol3,du,dv,dw,basis
         if self.skyoff and self.pwid > 0: 
            self.log( "Sky= %f" % (self.psf1[ll]))
         fluxrat = np.sum(self.psf1[:ll])
         self.log( "Flux ratio=%f"%fluxrat)
         if preserve:
            # Save the flux ratio for later if reversing.
            self.log( "Preserving flux?")
            self.fluxrat = fluxrat
            self.psf1[:ll] = self.psf1[:ll] / self.fluxrat
            self.log( "Flux ratio=%f"%self.fluxrat)
         else:
            self.fluxrat = 1.0

         if self.verb > 1:
           self.psf2 = np.zeros((pful,pful),np.float64)
           pxs = []
           pys = []
           prs = []
           pfs = []
           for k in range(ll):
               py = self.jj[k]+self.pwid
               px = self.ii[k]+self.pwid
               pr = np.sqrt(self.jj[k]**2 + self.ii[k]**2)
               self.psf2[py,px] = self.psf1[k]
               prs.append(pr)
               pxs.append(self.ii[k])
               pys.append(self.jj[k])
               pfs.append( self.psf2[py,px])
           prsf = np.transpose([pxs,pys,prs,pfs])
           psffile = open("psf.dat","w")
           [psffile.write("%f %f %f %f\n" % tuple(p)) for p in prsf]
           psffile.close()
           for p in self.psf2:
              fmt = pful*"  %7.4f"
              self.log( fmt % tuple(p))
         symm = False
         if symm:
            self.psf2 = (self.psf2+ self.psf2[::-1,::]+ self.psf2[::,::-1]+\
                  self.psf2[::-1,::-1])/4.0
            for k in range(ll):
                py = self.jj[k]+self.pwid
                px = self.ii[k]+self.pwid
                self.psf1[k] = self.psf2[py,px]
         self.match = np.zeros(data.shape,np.float64)
         self.grid = np.zeros(data.shape,np.float64)
         if basis_sigma is not None:
            # the noise in the convolved image:
            self.csigma = np.zeros(data.shape, np.float64)
         dgridx, dgridy = int(self.naxis1/32), int(self.naxis2/32)
         gridin = np.logical_not(np.fmod(self.ox+dgridx,dgridx*2.0)) * \
                  np.logical_not(np.fmod(self.oy+dgridy,dgridy*2.0))
         gridin = gridin.astype(np.int8)
         sys.stdout.write("Constructing matched image.\n")
         it0 = time.time()
         if quick_convolve:
            self.match = self.quick_convolve(basisimage, grid=0)
            self.grid = self.quick_convolve(gridin, grid=1)
            if basis_sigma is not None:
               self.csigma = self.quick_convolve(basis_sigma, grid=0)
         else:
            for k in range(ll):
               if k % step == 0:
                  sys.stdout.write(".");sys.stdout.flush()
               self.match += self.component(k,matching=basisimage)
               self.grid += self.component(k,matching=gridin,grid=1)
               if basis_sigma is not None:
                  self.csigma += self.component(k, matching=basis_sigma)
         it1 = time.time()
         self.log( "done.\nConstructed matched image in %.4fs." % (it1-it0))
         if basis_sigma is not None:
            self.csigma = np.sqrt(self.csigma)


   def quick_convolve(self, matching, grid=0):
      '''Use FFT to do a quick convolve if the psf is not spatially varying.'''

      shape = matching.shape
      kshape = (2*self.pwid+1,2*self.pwid+1)
      ksmall = np.zeros(kshape, np.float32)
      ii = self.ii + self.pwid
      jj = self.jj + self.pwid
      for k in range(len(self.ii)):  ksmall[jj[k],ii[k]] = self.psf1[k]

      ksmall = ksmall[::-1,::-1]

      kernel = np.zeros((kshape[0]+shape[0], kshape[1]+shape[1]), np.float32)
      kernel[:kshape[0], :kshape[1]] = ksmall[:,:]
      data = kernel*0.0
      dy = (data.shape[0] - matching.shape[0])//2
      dx = (data.shape[1] - matching.shape[1])//2
      my = matching.shape[0] + dy
      mx = matching.shape[1] + dx
      data[dy:my, dx:mx] = matching[:,:]

      Fdata = fft.rfft2(data)
      sys.stdout.write('.'*8)
      sys.stdout.flush()
      del data
      Fkernel = fft.rfft2(kernel)
      sys.stdout.write('.'*8)
      sys.stdout.flush()
      np.multiply(Fdata, Fkernel, Fdata)
      del Fkernel
      convolved = fft.irfft2(Fdata, s=kernel.shape)
      sys.stdout.write('.'*8)
      sys.stdout.flush()
      convolved = convolved[kshape[0]-1:shape[0]+kshape[0]-1,
                            kshape[1]-1:shape[1]+kshape[1]-1]
      return(convolved) 

   def component(self,k,matching,grid=0):
      ll = len(self.ii)
      if self.skyoff: s = 1
      else: s = 0
      p, i, j = self.psf1[k], self.ii[k%ll], self.jj[k%ll]
      if s+ll <= k < s+2*ll: p = p*self.oxl
      elif s+2*ll <= k < s+3*ll: p = p*self.oyl
      if k == ll and self.skyoff: return [p,0.0][grid]
      else: return p*QuickShift(matching,i,j)


   def GoCatGo(self,master,verb=0,rev=0,xwin=None,ywin=None, skyoff=0,pwid=0,
               perr=5.0,nmax=40,nord=0,spatial=0,mcut=0,vcut=1e8,match=1,
               subt=0, registered=0,preserve=0, min_sep=None,
               quick_convolve=0, do_sex=0, thresh=3., sexdir="./sex", 
               sexcmd='sex', starmin=0, maxdist=-1,
               angles=[0.0], use_db=0, interactive=0, starlist=None, 
               diff_size=None, bs=False, crowd=False, usewcs=False,
               magcat=None, racol='RA', deccol='DEC', magcol='mag'):
      self.master = master
      self.skyoff=skyoff
      self.pwid=pwid
      if xwin and ywin:
         self.mask.add_mask(xwin[0], ywin[0], xwin[1], ywin[1], 
               sense='outside')
      elif xwin:
         self.mask.add_mask(xwin[0], None, xwin[1], None, sense='outside')
      elif ywin:
         self.mask.add_mask(None, ywin[0], None, ywin[1], sense='outside')
      self.spatial=spatial
      self.rev=rev
      self.vcut=vcut
      self.mcut=mcut
      self.verb=verb
      self.master.verb = verb
      self.do_sex=do_sex
      self.sexdir = sexdir
      self.sexcmd = sexcmd
      self.starmin = starmin
      self.maxdist = maxdist
      self.thresh = thresh
      self.master.do_sex=do_sex
      self.master.sexdir = sexdir
      self.master.sexcmd = sexcmd
      self.master.thresh = thresh
      self.master.crowd = crowd
      self.imread(bs=bs, usewcs=usewcs)
<<<<<<< HEAD
      #self.readcat()
      self.getSources()
      #self.master.readcat()
      self.master.getSources()
=======
      self.readcat(magcat, racol, deccol, magcol)
      self.master.readcat(magcat, racol, deccol, magcol)
>>>>>>> d9d0406a
      if self.snpos is not None:
         snx,sny = self.snpos.topixel()
      else:
         snx,sny = None,None
      self.crowd = crowd

      if starlist is not None:
         self.starlist = np.loadtxt(starlist)
      else:
         self.starlist = None
      if not registered:
         self.compute(nmax=nmax, min_sep=min_sep)
         self.master.compute(nmax=nmax, min_sep=min_sep)
         res = self.objmatch(nord=nord,perr=perr,angles=angles,
               interactive=interactive, use_db=use_db)
         if res < 0:
            self.log('Failed object match... giving up.')
            return -1
      self.mktemplate(registered, usewcs=False)
      self.mkweight()
      if self.verb: qdump(self.weight, self.wt, self.image)

      if self.verb: qdump(self.rectemp,(self.timage-self.tbg)*\
            (self.exptime/self.master.exptime), extras=[('BACKGND',self.tbg)])
      if self.tsigma is not None and self.verb:
         qdump(self.recsigma,self.tsigma*(self.exptime/self.master.exptime),
            self.master.image)
      if self.verb: 
         qdump(self.masked,np.greater(self.wt,0)*(self.data),self.image,
            extras=[('BACKGND',self.bg)])

      if match:
         self.mkmatch(preserve,quick_convolve=quick_convolve)
         if self.verb:
            if self.rev:
               qdump(self.template,
                     (self.timage-self.tbg)/self.fluxrat*\
                     self.exptime/self.master.exptime + self.bg,self.image, 
                     extras=[('BACKGND',self.bg)])
            else:
               qdump(self.template,(self.match + self.bg),self.image,
                     extras=[('BACKGND',self.bg)])
         if self.pwid > -1 and self.verb > 1: qdump(self.psfgrid,self.grid)
      if subt:
         ids = np.indices(self.match.shape)
         if self.rev: 
            if diff_size is not None and snx is not None and sny is not None:
               dists = np.sqrt(np.power(ids[1]-snx,2) + \
                       np.power(ids[0]-sny,2))
               diff = (self.match + self.bg) - \
                     np.where(np.less(dists,diff_size/self.scale),
                              (self.timage - self.tbg)*\
                              self.exptime/self.master.exptime/self.fluxrat, 0)
               fulldiff = ((self.match + self.bg) - \
                     (self.timage - self.tbg)*\
                     self.exptime/self.master.exptime/self.fluxrat)
            else:
               diff = ((self.match + self.bg) - \
                     (self.timage-self.tbg)*\
                     self.exptime/self.master.exptime/self.fluxrat)
               fulldiff = diff
            qdump(self.difference,diff,self.image, extras=[('BACKGND',self.bg)])
            if self.verb: qdump(self.resids,np.greater(self.wt,0)*fulldiff,self.image)
            if snx is not None and sny is not None:
               if self.verb: qdump(self.diffpostage, 
                     (self.match-self.timage/self.fluxrat)\
                     [int(sny)-200:int(sny)+201,int(snx)-200:int(snx)+201],
                     self.image)
               if self.verb: qdump(self.SNpostage, (self.match)\
                     [int(sny)-200:int(sny)+201,int(snx)-200:int(snx)+201],
                     self.image)
            if self.verb: qdump(self.SN, (self.match + self.bg), self.image, 
                  extras=[('BACKGND',self.bg)])
            if self.sigma is not None and self.verb:
               qdump(self.SN.replace('.fits','_sigma.fits'), self.sigma, 
                     self.image)
            if self.sigimage is not None and self.master.sigimage is not None:
               # Make the noise map of the difference image
               var = np.power(self.csigma, 2) + np.power(self.master.sigma, 2)
               if self.verb: qdump(self.difference.replace('.fits','_sigma.fits'), 
                     np.sqrt(var), self.image)
         else: 
            if diff_size is not None and snx is not None and sny is not None:
               dists = np.sqrt(np.power(ids[1]-snx,2) + \
                               np.power(ids[0]-sny,2))
               diff = self.data - \
                     np.where(np.less(dists,diff_size/self.scale),
                              self.match, 0)
               fulldiff = (self.data - self.match)
            else:
               diff = (self.data-self.match)
               fulldiff = diff
            qdump(self.difference,diff,self.image, extras=[('BACKGND',self.bg)])
            if self.verb: qdump(self.resids,np.greater(self.wt,0)*fulldiff,self.image)
            if snx is not None and sny is not None and self.verb:
               qdump(self.diffpostage, (self.data-self.match)\
                     [int(sny)-200:int(sny)+201,int(snx)-200:int(snx)+201],
                     self.image)
               qdump(self.SNpostage, (self.data)\
                     [int(sny)-200:int(sny)+201,int(snx)-200:int(snx)+201],
                     self.image)
            if self.verb: qdump(self.SN,self.data,self.image)
            if self.sigimage is not None and self.master.sigimage is not None \
                  and self.verb:
               # Make the noise map of the difference image
               var = np.power(self.csigma, 2) + np.power(self.sigma, 2)
               qdump(self.difference.replace('.fits','_sigma.fits'), 
                     np.sqrt(var), self.image)
      
      if plt is not None:
         self.plot_diff()
      return 0

   def plot_diff(self):

      fig,axs = plt.subplots(1,3,figsize=(15,5), 
            dpi=rcParams['figure.dpi']*0.7)
      plt.subplots_adjust(wspace=0)
      #if self.rev:
      #   data = self.match + self.bg
      #   temp = (self.timage - self.tbg)*self.exptime/self.master.exptime \
      #         + self.bg
      #   diff = (self.match + self.bg) - (self.timage - self.tbg)*\
      #         self.exptime/self.master.exptime/self.fluxrat
      #else:
      #   data = self.data
      #   temp = (self.match + self.bg)
      #   diff = (self.data - self.match)
      if self.rev:
         data = self.match
         temp = (self.timage - self.tbg)*self.exptime/self.master.exptime
         diff = self.match - (self.timage - self.tbg)*\
               self.exptime/self.master.exptime/self.fluxrat
      else:
         data = self.data - self.bg
         temp = self.match
         diff = self.data - self.bg - self.match

      if self.snpos is not None:
         snx,sny = self.snpos.topixel()
         snx = int(snx)
         sny = int(sny)
         sno = data[sny-200:sny+200,snx-200:snx+200]
         snt = temp[sny-200:sny+200,snx-200:snx+200]
         snd = diff[sny-200:sny+200,snx-200:snx+200]
      else:
         sno = data
         snt = temp
         snd = diff

      norm = simple_norm(snd, percent=99)
      axs[0].imshow(sno, origin='lower', norm=norm, cmap='gray_r')
      axs[1].imshow(snt, origin='lower', norm=norm, cmap='gray_r')
      axs[2].imshow(snd, origin='lower', norm=norm, cmap='gray_r')

      axs[1].set_yticklabels([])
      axs[2].set_yticklabels([])

      axs[0].set_xlabel('Science')
      axs[1].set_xlabel('Reference')
      axs[2].set_xlabel('Difference')
      fig.tight_layout()

      fig.savefig(self.SN.replace('.fits', '_diff.jpg'))

<|MERGE_RESOLUTION|>--- conflicted
+++ resolved
@@ -266,11 +266,8 @@
    def __init__(self,image,wt=None,scale='scale',pakey="rotangle",
          saturate=30000, skylev=None, sigsuf=None, wtype="MAP_RMS", 
          mask_file=None, reject=0, snx=None, sny=None, snmaskr=10.0, 
-<<<<<<< HEAD
-         extra_sufs=[], hdu=0, minarea=10):
-=======
-         extra_sufs=[], hdu=0, magmin=None, magmax=None, store_bg=True):
->>>>>>> d9d0406a
+         extra_sufs=[], hdu=0, minarea-10, magmin=None, magmax=None, 
+         store_bg=True):
 
       self.image = image   # The image name
       self.hdu = hdu
@@ -776,23 +773,6 @@
       # now we iterate on the solution and throw out bad points
       for iter in range(Niter):
          if iter:
-<<<<<<< HEAD
-            allx0 = np.array(self.sexdata["X_IMAGE"])
-            ally0 = np.array(self.sexdata["Y_IMAGE"])
-            if "MAG_BEST" in self.sexdata.colnames: 
-               allm0 = np.array(self.sexdata["MAG_BEST"])
-            elif "MAG_AUTO" in self.sexdata.colnames: 
-               allm0 = np.array(self.sexdata["MAG_AUTO"])
-            allq0 = np.array(self.sexdata["FLAGS"])
-            allx1 = np.array(self.master.sexdata["X_IMAGE"])
-            ally1 = np.array(self.master.sexdata["Y_IMAGE"])
-            if "MAG_BEST" in self.sexdata.colnames:
-               allm1 = np.array(self.master.sexdata["MAG_BEST"])
-            elif "MAG_AUTO" in self.sexdata.colnames: 
-               allm1 = np.array(self.master.sexdata["MAG_AUTO"])
-            allq1 = np.array(self.master.sexdata["FLAGS"])
-=======
->>>>>>> d9d0406a
             if nord == -1:
                ix = allx0 + xshift
                iy = ally0 + yshift
@@ -1066,7 +1046,6 @@
 
    def estimate_bg(self, Niter=5):
       '''Estimate the background level.'''
-<<<<<<< HEAD
       if self.bg_img is not None:
          return self.bg_img, self.bg_rms
       bkg_est = MedianBackground()
@@ -1075,51 +1054,6 @@
       self.bg_img = bkg.background
       self.bg_rms = bkg.background_rms
       return self.bg_img,self.bg_rms
-
-      #for uk in range(Niter):
-      #   if uk:
-      #      ukeep = 1.0*between(self.data, bg-4*r, bg+2*r)
-      #      ukeep = 1.0*np.equal(VTKConvolve(ukeep, k=5, numret=1),1.0)
-      #      udata = np.compress(ukeep.ravel(), self.data.ravel())
-      #   else:
-      #      udata = self.data.ravel()
-      #   
-      #   bg = GaussianBG(udata,99)
-      #   #d = VTKSubtract(udata, bg)
-      #   d = udata - bg
-      #   r = 1.49*np.median(abs(d))
-      #   self.log("Using %d: BG=%.3f with sigma=%.3f" % (len(udata),bg,r))
-      #return bg,r
-=======
-      if getattr(self, '_bg', None) is not None:
-         self.log("Using stored: BG=%.3f with sigma=%.3f" % (self._bg,self._r))
-         return self._bg,self._r
-      for uk in range(Niter):
-         if uk:
-            ukeep = 1.0*between(self.data, bg-4*r, bg+2*r)
-            ukeep = 1.0*np.equal(VTKConvolve(ukeep, k=5, numret=1),1.0)
-            udata = np.compress(ukeep.ravel(), self.data.ravel())
-         else:
-            udata = self.data.ravel()
-         
-         bg = GaussianBG(udata,99)
-         #d = VTKSubtract(udata, bg)
-         d = udata - bg
-         r = 1.49*np.median(abs(d))
-         if self.verb > 0:
-            self.log(" BG iter %d: BG=%.3f, sigma=%.3f" % (uk,bg, r))
-      self.log("Using %d: BG=%.3f with sigma=%.3f" % (len(udata),bg,r))
-
-      # Save values into header, since they are expensive to compute
-      if self.store_bg:
-         FITS.setval(self.image, 'IMMATBG', value=bg)
-         FITS.setval(self.image, 'IMMATSD', value=r)
-
-      # Save for multiple calls (good for templates!)
-      self._bg = bg
-      self._r = r
-      return bg,r
->>>>>>> d9d0406a
 
    def mkweight(self):
       '''This function works out the weight of the image, based on the noise
@@ -1582,15 +1516,8 @@
       self.master.thresh = thresh
       self.master.crowd = crowd
       self.imread(bs=bs, usewcs=usewcs)
-<<<<<<< HEAD
-      #self.readcat()
       self.getSources()
-      #self.master.readcat()
       self.master.getSources()
-=======
-      self.readcat(magcat, racol, deccol, magcol)
-      self.master.readcat(magcat, racol, deccol, magcol)
->>>>>>> d9d0406a
       if self.snpos is not None:
          snx,sny = self.snpos.topixel()
       else:
